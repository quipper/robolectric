--- conflicted
+++ resolved
@@ -109,7 +109,6 @@
   }
 
   @Test
-<<<<<<< HEAD
   public void launch_pauseAndResume_callbackSequence() {
     ActivityScenario<TranscriptActivity> activityScenario =
         ActivityScenario.launch(TranscriptActivity.class);
@@ -121,8 +120,8 @@
             "onCreate", "onStart", "onPostCreate", "onResume", "onWindowFocusChanged true",
             "onPause", "onResume");
   }
-  
-=======
+
+  @Test
   public void launch_stopAndResume_callbackSequence() {
       ActivityScenario<TranscriptActivity> activityScenario =
           ActivityScenario.launch(TranscriptActivity.class);
@@ -134,7 +133,7 @@
               "onCreate", "onStart", "onPostCreate", "onResume", "onWindowFocusChanged true",
               "onPause", "onStop", "onRestart", "onStart", "onResume");
   }
->>>>>>> 18082482
+
   @Test
   public void launchAlias_createTargetAndCallbackSequence() {
     Context context = ApplicationProvider.getApplicationContext();
