--- conflicted
+++ resolved
@@ -7,11 +7,7 @@
 import android.content.res.Resources;
 import android.view.View;
 import android.widget.TextView;
-<<<<<<< HEAD
-
 import java.util.Locale;
-=======
->>>>>>> ede3fe4b
 import org.junit.Before;
 import org.junit.Test;
 import org.junit.runner.RunWith;
@@ -24,21 +20,13 @@
   private Resources resources;
 
   @Before
-<<<<<<< HEAD
-  public void setUp() {
-=======
   public void setUp() throws Exception {
->>>>>>> ede3fe4b
     resources = RuntimeEnvironment.application.getResources();
   }
 
   @Test
   @Config(sdk = 26)
-<<<<<<< HEAD
-  public void sanityCheck() throws Exception {
-=======
   public void testDefaultQualifiers() throws Exception {
->>>>>>> ede3fe4b
     assertThat(RuntimeEnvironment.getQualifiers()).isEqualTo("en-ldltr-sw320dp-w320dp-v26");
   }
 
