--- conflicted
+++ resolved
@@ -33,10 +33,7 @@
 import org.robolectric.internal.dependency.DependencyResolver;
 import org.robolectric.manifest.AndroidManifest;
 import org.robolectric.manifest.RoboNotFoundException;
-<<<<<<< HEAD
 import org.robolectric.res.FsFile;
-=======
->>>>>>> ede3fe4b
 import org.robolectric.res.ResourceTable;
 import org.robolectric.shadow.api.Shadow;
 import org.robolectric.shadows.ShadowLooper;
@@ -93,16 +90,15 @@
       Security.insertProviderAt(new BouncyCastleProvider(), 1);
     }
 
-<<<<<<< HEAD
     // JDK has a default locale of en_US. A previous test may have changed the default, so reset it
     // here
     Locale.setDefault(Locale.US);
 
     Resources systemResources = Resources.getSystem();
-    Configuration configuration = systemResources.getConfiguration();
-    DisplayMetrics displayMetrics = systemResources.getDisplayMetrics();
-
-    String newQualifiers = Bootstrap.applySystemConfiguration(config.qualifiers(),
+    Configuration configuration = new Configuration();
+    DisplayMetrics displayMetrics = new DisplayMetrics();
+
+    String newQualifiers = Bootstrap.applyQualifiers(config.qualifiers(),
         sdkConfig.getApiLevel(), configuration, displayMetrics);
     RuntimeEnvironment.setQualifiers(newQualifiers);
 
@@ -114,16 +110,6 @@
     }
 
     systemResources.updateConfiguration(configuration, displayMetrics);
-=======
-    Resources systemResources = Resources.getSystem();
-    Configuration configuration = new Configuration();
-    DisplayMetrics displayMetrics = new DisplayMetrics();
-    String qualifiers = Bootstrap.applyQualifiers(config.qualifiers(),
-        sdkConfig.getApiLevel(), configuration, displayMetrics);
-
-    systemResources.updateConfiguration(configuration, displayMetrics);
-    RuntimeEnvironment.setQualifiers(qualifiers);
->>>>>>> ede3fe4b
 
     Class<?> contextImplClass = ReflectionHelpers.loadClass(getClass().getClassLoader(), shadowsAdapter.getShadowContextImplClassName());
 
