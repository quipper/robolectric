--- conflicted
+++ resolved
@@ -53,10 +53,7 @@
 
     <path id="android.target.classpath">
         <pathelement path="${sdk.dir}/platforms/android-10/android.jar"/>
-<<<<<<< HEAD
-=======
         <pathelement path="${sdk.dir}/add-ons/addon_google_apis_google_inc_10/libs/maps.jar"/>
->>>>>>> 6ca1c54a
         <pathelement path="${sdk.dir}/add-ons/addon-google_apis-google_inc_-10/libs/maps.jar"/>
     </path>
 
@@ -217,11 +214,7 @@
 
     <target name="maven-install-jars" description="Install the jar files that Maven can't find for itself">
         <exec executable="mvn">
-<<<<<<< HEAD
-            <arg line="install:install-file -DgroupId=com.google.android.maps -DartifactId=maps -Dversion=10 -Dpackaging=jar -Dfile=${sdk.dir}/add-ons/addon-google_apis-google_inc_-10/libs/maps.jar" />
-=======
             <arg line="install:install-file -DgroupId=com.google.android.maps -DartifactId=maps -Dversion=10_r2 -Dpackaging=jar -Dfile=${sdk.dir}/add-ons/addon_google_apis_google_inc_10/libs/maps.jar" />
->>>>>>> 6ca1c54a
         </exec>
     </target>
 </project>