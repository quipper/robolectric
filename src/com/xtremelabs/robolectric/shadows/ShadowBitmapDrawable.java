package com.xtremelabs.robolectric.shadows;

import android.graphics.Canvas;
import android.graphics.Paint;
import android.graphics.drawable.BitmapDrawable;
import com.xtremelabs.robolectric.util.Implementation;
import com.xtremelabs.robolectric.util.Implements;
import com.xtremelabs.robolectric.util.RealObject;

@SuppressWarnings({"UnusedDeclaration"})
@Implements(BitmapDrawable.class)
public class ShadowBitmapDrawable extends ShadowDrawable {
    int loadedFromResourceId;

    @RealObject private BitmapDrawable realBitmapDrawable;

    /**
     * Draws the contained bitmap onto the canvas at 0,0 with a default {@code Paint}
     *
     * @param canvas the canvas to draw on
     */
    @Implementation
    public void draw(Canvas canvas) {
        canvas.drawBitmap(realBitmapDrawable.getBitmap(), 0, 0, new Paint());
    }

    /**
     * Non-Android accessor that tells you the resource id that this {@code BitmapDrawable} was loaded from. This lets
     * your tests assert that the bitmap is correct without having to actually load the bitmap.
<<<<<<< HEAD
     * @return resource id
=======
     *
     * @return
>>>>>>> 4a9aa604
     */
    public int getLoadedFromResourceId() {
        return loadedFromResourceId;
    }
}<|MERGE_RESOLUTION|>--- conflicted
+++ resolved
@@ -27,12 +27,8 @@
     /**
      * Non-Android accessor that tells you the resource id that this {@code BitmapDrawable} was loaded from. This lets
      * your tests assert that the bitmap is correct without having to actually load the bitmap.
-<<<<<<< HEAD
-     * @return resource id
-=======
-     *
-     * @return
->>>>>>> 4a9aa604
+     * 
+     * @return resource id from which this {@code BitmapDrawable} was loaded
      */
     public int getLoadedFromResourceId() {
         return loadedFromResourceId;
