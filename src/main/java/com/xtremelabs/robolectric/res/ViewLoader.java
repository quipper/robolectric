--- conflicted
+++ resolved
@@ -86,18 +86,12 @@
         return inflateView(context, resourceExtractor.getResourceName(resourceId), parent);
     }
 
-<<<<<<< HEAD
     private View inflateView(Context context, String layoutName, Map<String, String> attributes, View parent) {
         ViewNode viewNode = viewNodesByLayoutName.get(layoutName);
         if (viewNode == null) {
             throw new RuntimeException("Could not find layout " + layoutName);
         }
-=======
-    private View inflateView(Context context, String key, Map<String, String> attributes, View parent) {
-        ViewNode viewNode = viewNodesByLayoutName.get(key);
-        if (viewNode == null)  return null;
-
->>>>>>> 83c8f6d3
+
         try {
             if (attributes != null) {
                 for (Map.Entry<String, String> entry : attributes.entrySet()) {
