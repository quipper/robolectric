package com.xtremelabs.robolectric.shadows;

import android.content.ContentValues;
import android.database.Cursor;
import android.database.DatabaseUtils;
import android.database.sqlite.*;
import com.xtremelabs.robolectric.Robolectric;
import com.xtremelabs.robolectric.internal.Implementation;
import com.xtremelabs.robolectric.internal.Implements;
import com.xtremelabs.robolectric.internal.RealObject;
import com.xtremelabs.robolectric.util.DatabaseConfig;
import com.xtremelabs.robolectric.util.SQLite.SQLStringAndBindings;

import java.sql.Connection;
import java.sql.PreparedStatement;
import java.sql.ResultSet;
import java.sql.SQLException;
import java.sql.Statement;
import java.util.Iterator;
import java.util.WeakHashMap;
import java.util.concurrent.locks.ReentrantLock;

import static com.xtremelabs.robolectric.Robolectric.newInstanceOf;
import static com.xtremelabs.robolectric.Robolectric.shadowOf;
import static com.xtremelabs.robolectric.util.SQLite.buildDeleteString;
import static com.xtremelabs.robolectric.util.SQLite.buildInsertString;
import static com.xtremelabs.robolectric.util.SQLite.buildUpdateString;
import static com.xtremelabs.robolectric.util.SQLite.buildWhereClause;

/**
 * Shadow for {@code SQLiteDatabase} that simulates the movement of a {@code Cursor} through database tables.
 * Implemented as a wrapper around an embedded SQL database, accessed via JDBC.  The JDBC connection is
 * made available to test cases for use in fixture setup and assertions.
 */
@Implements(SQLiteDatabase.class)
public class ShadowSQLiteDatabase  {
	@RealObject	SQLiteDatabase realSQLiteDatabase;
    private static Connection connection;
    private final ReentrantLock mLock = new ReentrantLock(true);
    private boolean mLockingEnabled = true;
    private WeakHashMap<SQLiteClosable, Object> mPrograms;
<<<<<<< HEAD
    private boolean inTransaction = false;
    private boolean transactionSuccess = false;
    private boolean throwOnInsert;

=======
    private Transaction transaction;
    
>>>>>>> 736cd4bf
    @Implementation
    public void setLockingEnabled(boolean lockingEnabled) {
        mLockingEnabled = lockingEnabled;
    }
    
    public void lock() {
        if (!mLockingEnabled) return;
        mLock.lock();
    }
    
    public void unlock() {
        if (!mLockingEnabled) return;
        mLock.unlock();
    }

    public void setThrowOnInsert(boolean throwOnInsert) {
        this.throwOnInsert = throwOnInsert;
    }

    @Implementation
    public static SQLiteDatabase openDatabase(String path, SQLiteDatabase.CursorFactory factory, int flags) {
     	connection = DatabaseConfig.getMemoryConnection();
        return newInstanceOf(SQLiteDatabase.class);
    }
    
    @Implementation
    public long insert(String table, String nullColumnHack, ContentValues values) {
        try {
            return insertOrThrow(table, nullColumnHack, values);
        } catch (android.database.SQLException e) {
            return -1;
        }
    }
    
    @Implementation
    public long insertOrThrow(String table, String nullColumnHack, ContentValues values) throws android.database.SQLException {
        if (throwOnInsert)
            throw new android.database.SQLException();
        return insertWithOnConflict(table, nullColumnHack, values, SQLiteDatabase.CONFLICT_NONE);
    }

    @Implementation
    public long replace(String table, String nullColumnHack, ContentValues values) {
        try {
            return replaceOrThrow(table, nullColumnHack, values);
        } catch (android.database.SQLException e) {
            return -1;
        }
    }

    @Implementation
    public long replaceOrThrow(String table, String nullColumnHack, ContentValues values) {
        return insertWithOnConflict(table, nullColumnHack, values, SQLiteDatabase.CONFLICT_REPLACE);
    }

    @Implementation
    public long insertWithOnConflict(String table, String nullColumnHack,
            ContentValues initialValues, int conflictAlgorithm) throws android.database.SQLException{

        try {
            SQLStringAndBindings sqlInsertString = buildInsertString(table, initialValues, conflictAlgorithm);
            PreparedStatement insert = connection.prepareStatement(sqlInsertString.sql, Statement.RETURN_GENERATED_KEYS);
            Iterator<Object> columns = sqlInsertString.columnValues.iterator();
            int i = 1;
            long result = -1;
            while (columns.hasNext()) {
                insert.setObject(i++, columns.next());
            }
            insert.executeUpdate();
            ResultSet resultSet = insert.getGeneratedKeys();
            if (resultSet.next()) {
                result = resultSet.getLong(1);
            }
            resultSet.close();
            return result;
        } catch (SQLException e) {
            throw new android.database.SQLException(e.getLocalizedMessage());
        }
    }

    @Implementation
    public Cursor query(boolean distinct, String table, String[] columns,
                        String selection, String[] selectionArgs, String groupBy,
                        String having, String orderBy, String limit) {

        String where = selection;
        if (selection != null && selectionArgs != null) {
            where = buildWhereClause(selection, selectionArgs);
        }

        String sql = SQLiteQueryBuilder.buildQueryString(distinct, table,
                columns, where, groupBy, having, orderBy, limit);

        ResultSet resultSet;
        try {
            Statement statement = connection.createStatement(DatabaseConfig.getResultSetType(), ResultSet.CONCUR_READ_ONLY);
            resultSet = statement.executeQuery(sql);
        } catch (SQLException e) {
            throw new RuntimeException("SQL exception in query", e);
        }

        SQLiteCursor cursor = new SQLiteCursor(null, null, null, null);
        shadowOf(cursor).setResultSet(resultSet,sql);
        return cursor;
    }

    @Implementation
    public Cursor query(String table, String[] columns, String selection,
                        String[] selectionArgs, String groupBy, String having,
                        String orderBy) {
        return query(false, table, columns, selection, selectionArgs, groupBy, having, orderBy, null);
    }

    @Implementation
    public Cursor query(String table, String[] columns, String selection,
                        String[] selectionArgs, String groupBy, String having,
                        String orderBy, String limit) {
        return query(false, table, columns, selection, selectionArgs, groupBy, having, orderBy, limit);
    }

    @Implementation
    public int update(String table, ContentValues values, String whereClause, String[] whereArgs) {
        SQLStringAndBindings sqlUpdateString = buildUpdateString(table, values, whereClause, whereArgs);

        try {
            PreparedStatement statement = connection.prepareStatement(sqlUpdateString.sql);
            Iterator<Object> columns = sqlUpdateString.columnValues.iterator();
            int i = 1;
            while (columns.hasNext()) {
                statement.setObject(i++, columns.next());
            }

            return statement.executeUpdate();
        } catch (SQLException e) {
            throw new RuntimeException("SQL exception in update", e);
        }
    }

    @Implementation
    public int delete(String table, String whereClause, String[] whereArgs) {
        String sql = buildDeleteString(table, whereClause, whereArgs);

        try {
            return connection.prepareStatement(sql).executeUpdate();
        } catch (SQLException e) {
            throw new RuntimeException("SQL exception in delete", e);
        }
    }

    @Implementation
    public void execSQL(String sql) throws android.database.SQLException {
        if (!isOpen()) {
            throw new IllegalStateException("database not open");
        }

        try {
        	String scrubbedSql= DatabaseConfig.getScrubSQL(sql);
            connection.createStatement().execute(scrubbedSql);
        } catch (java.sql.SQLException e) {
            android.database.SQLException ase = new android.database.SQLException();
            ase.initCause(e);
            throw ase;
        }
    }

    @Implementation
    public void execSQL(String sql, Object[] bindArgs) throws SQLException {
        if (bindArgs == null) {
            throw new IllegalArgumentException("Empty bindArgs");
        }
        String scrubbedSql= DatabaseConfig.getScrubSQL(sql);
        
        
        SQLiteStatement statement = null;
        	try {
        		statement =compileStatement(scrubbedSql);
            if (bindArgs != null) {
                int numArgs = bindArgs.length;
                for (int i = 0; i < numArgs; i++) {
                    DatabaseUtils.bindObjectToProgram(statement, i + 1, bindArgs[i]);
                }
            }
            statement.execute();
        } catch (SQLiteDatabaseCorruptException e) {
            throw e;
        } finally {
            if (statement != null) {
                statement.close();
            }
        }
    }


    @Implementation
    public Cursor rawQuery (String sql, String[] selectionArgs) {
    	return rawQueryWithFactory( new SQLiteDatabase.CursorFactory() {
			@Override
			public Cursor newCursor(SQLiteDatabase db,
					SQLiteCursorDriver masterQuery, String editTable, SQLiteQuery query) {
				return new SQLiteCursor(db, masterQuery, editTable, query);
			}
    		
    	}, sql, selectionArgs, null );
    }
    
    @Implementation
    public Cursor rawQueryWithFactory (SQLiteDatabase.CursorFactory cursorFactory, String sql, String[] selectionArgs, String editTable) {
       	String sqlBody = sql;
        if (sql != null) {
        	sqlBody = buildWhereClause(sql, selectionArgs);
        }
    	
        ResultSet resultSet;
        try {
          	SQLiteStatement stmt = compileStatement(sql);
          	
          	 int numArgs = selectionArgs == null ? 0
                     : selectionArgs.length;
             for (int i = 0; i < numArgs; i++) {
            		stmt.bindString(i + 1, selectionArgs[i]);
             }
          
              resultSet = Robolectric.shadowOf(stmt).getStatement().executeQuery();
          } catch (SQLException e) {
              throw new RuntimeException("SQL exception in query", e);
          }
          //TODO: assert rawquery with args returns actual values
          
        SQLiteCursor cursor = (SQLiteCursor) cursorFactory.newCursor(null, null, null, null);
        shadowOf(cursor).setResultSet(resultSet, sqlBody);
        return cursor;
    }
    
    @Implementation
    public boolean isOpen() {
        return (connection != null);
    }

    @Implementation
    public void close() {
        if (!isOpen()) {
            return;
        }
        try {
            connection.close();
            connection = null;
        } catch (SQLException e) {
            throw new RuntimeException("SQL exception in close", e);
        }
    }

	@Implementation
	public void beginTransaction() {
		try {
			connection.setAutoCommit(false);
		} catch (SQLException e) {
			throw new RuntimeException("SQL exception in beginTransaction", e);
		} finally {
			inTransaction = true;
		}
    if (transaction == null) {
      transaction = new Transaction();
    } else {
      transaction = new Transaction(transaction);
    }
	}

	@Implementation
	public void setTransactionSuccessful() {
		if (!isOpen()) {
			throw new IllegalStateException("connection is not opened");
		} else if (transaction.success) {
			throw new IllegalStateException("transaction already successfully");
		}
		transaction.success = true;
	}

	@Implementation
	public void endTransaction() {
<<<<<<< HEAD
		try {
			if (transactionSuccess) {
				transactionSuccess = false;
				connection.commit();
			} else {
				connection.rollback();
			}
			connection.setAutoCommit(true);
		} catch (SQLException e) {
			throw new RuntimeException("SQL exception in beginTransaction", e);
		} finally {
			inTransaction = false;
		}
=======
      if (transaction.parent != null) {
          transaction.parent.descendantsSuccess &= transaction.success;
          transaction = transaction.parent;
      } else {
          try {
              if (transaction.success && transaction.descendantsSuccess) {
                  connection.commit();
              } else {
                  connection.rollback();
              }
			        connection.setAutoCommit(true);
          } catch (SQLException e) {
              throw new RuntimeException("SQL exception in beginTransaction", e);
          }
          transaction = null;
      }
>>>>>>> 736cd4bf
	}
	
	@Implementation
	public boolean inTransaction() {
		return inTransaction;
	}
	
	/**
	 * Allows tests cases to query the transaction state
	 * @return
	 */
	public boolean isTransactionSuccess() { 
		return transaction != null && transaction.success && transaction.descendantsSuccess;
	}

    /**
     * Allows test cases access to the underlying JDBC connection, for use in
     * setup or assertions.
     *
     * @return the connection
     */
    public Connection getConnection() {
        return connection;
    }
    
    @Implementation
    public SQLiteStatement compileStatement(String sql) throws SQLException {
        lock();
        String scrubbedSql= DatabaseConfig.getScrubSQL(sql);
        try {
        	SQLiteStatement stmt = Robolectric.newInstanceOf(SQLiteStatement.class);
        	Robolectric.shadowOf(stmt).init(realSQLiteDatabase, scrubbedSql);
            return stmt;
        } catch (Exception e){
        	throw new RuntimeException(e);
        } finally {
            unlock();
        }
    }
    
	   /**
     * @param closable
     */
    void addSQLiteClosable(SQLiteClosable closable) {
        lock();
        try {
            mPrograms.put(closable, null);
        } finally {
            unlock();
        }
    }

    void removeSQLiteClosable(SQLiteClosable closable) {
        lock();
        try {
            mPrograms.remove(closable);
        } finally {
            unlock();
        }
    }

    private static class Transaction {
        final Transaction parent;
        boolean success;
        boolean descendantsSuccess = true;

        Transaction(Transaction parent) {
            this.parent = parent;
        }

        Transaction() {
          this.parent = null;
        }
    }
    
}<|MERGE_RESOLUTION|>--- conflicted
+++ resolved
@@ -34,20 +34,14 @@
  */
 @Implements(SQLiteDatabase.class)
 public class ShadowSQLiteDatabase  {
-	@RealObject	SQLiteDatabase realSQLiteDatabase;
+    @RealObject	SQLiteDatabase realSQLiteDatabase;
     private static Connection connection;
     private final ReentrantLock mLock = new ReentrantLock(true);
     private boolean mLockingEnabled = true;
     private WeakHashMap<SQLiteClosable, Object> mPrograms;
-<<<<<<< HEAD
-    private boolean inTransaction = false;
-    private boolean transactionSuccess = false;
+    private Transaction transaction;
     private boolean throwOnInsert;
 
-=======
-    private Transaction transaction;
-    
->>>>>>> 736cd4bf
     @Implementation
     public void setLockingEnabled(boolean lockingEnabled) {
         mLockingEnabled = lockingEnabled;
@@ -69,7 +63,7 @@
 
     @Implementation
     public static SQLiteDatabase openDatabase(String path, SQLiteDatabase.CursorFactory factory, int flags) {
-     	connection = DatabaseConfig.getMemoryConnection();
+        connection = DatabaseConfig.getMemoryConnection();
         return newInstanceOf(SQLiteDatabase.class);
     }
     
@@ -204,7 +198,7 @@
         }
 
         try {
-        	String scrubbedSql= DatabaseConfig.getScrubSQL(sql);
+            String scrubbedSql= DatabaseConfig.getScrubSQL(sql);
             connection.createStatement().execute(scrubbedSql);
         } catch (java.sql.SQLException e) {
             android.database.SQLException ase = new android.database.SQLException();
@@ -222,8 +216,8 @@
         
         
         SQLiteStatement statement = null;
-        	try {
-        		statement =compileStatement(scrubbedSql);
+            try {
+                statement =compileStatement(scrubbedSql);
             if (bindArgs != null) {
                 int numArgs = bindArgs.length;
                 for (int i = 0; i < numArgs; i++) {
@@ -243,31 +237,31 @@
 
     @Implementation
     public Cursor rawQuery (String sql, String[] selectionArgs) {
-    	return rawQueryWithFactory( new SQLiteDatabase.CursorFactory() {
-			@Override
-			public Cursor newCursor(SQLiteDatabase db,
-					SQLiteCursorDriver masterQuery, String editTable, SQLiteQuery query) {
-				return new SQLiteCursor(db, masterQuery, editTable, query);
-			}
-    		
-    	}, sql, selectionArgs, null );
+        return rawQueryWithFactory( new SQLiteDatabase.CursorFactory() {
+            @Override
+            public Cursor newCursor(SQLiteDatabase db,
+                    SQLiteCursorDriver masterQuery, String editTable, SQLiteQuery query) {
+                return new SQLiteCursor(db, masterQuery, editTable, query);
+            }
+            
+        }, sql, selectionArgs, null );
     }
     
     @Implementation
     public Cursor rawQueryWithFactory (SQLiteDatabase.CursorFactory cursorFactory, String sql, String[] selectionArgs, String editTable) {
-       	String sqlBody = sql;
+        String sqlBody = sql;
         if (sql != null) {
-        	sqlBody = buildWhereClause(sql, selectionArgs);
-        }
-    	
+            sqlBody = buildWhereClause(sql, selectionArgs);
+        }
+        
         ResultSet resultSet;
         try {
-          	SQLiteStatement stmt = compileStatement(sql);
-          	
-          	 int numArgs = selectionArgs == null ? 0
+            SQLiteStatement stmt = compileStatement(sql);
+            
+             int numArgs = selectionArgs == null ? 0
                      : selectionArgs.length;
              for (int i = 0; i < numArgs; i++) {
-            		stmt.bindString(i + 1, selectionArgs[i]);
+                    stmt.bindString(i + 1, selectionArgs[i]);
              }
           
               resultSet = Robolectric.shadowOf(stmt).getStatement().executeQuery();
@@ -299,49 +293,33 @@
         }
     }
 
-	@Implementation
-	public void beginTransaction() {
-		try {
-			connection.setAutoCommit(false);
-		} catch (SQLException e) {
-			throw new RuntimeException("SQL exception in beginTransaction", e);
-		} finally {
-			inTransaction = true;
-		}
-    if (transaction == null) {
-      transaction = new Transaction();
-    } else {
-      transaction = new Transaction(transaction);
-    }
-	}
-
-	@Implementation
-	public void setTransactionSuccessful() {
-		if (!isOpen()) {
-			throw new IllegalStateException("connection is not opened");
-		} else if (transaction.success) {
-			throw new IllegalStateException("transaction already successfully");
-		}
-		transaction.success = true;
-	}
-
-	@Implementation
-	public void endTransaction() {
-<<<<<<< HEAD
-		try {
-			if (transactionSuccess) {
-				transactionSuccess = false;
-				connection.commit();
-			} else {
-				connection.rollback();
-			}
-			connection.setAutoCommit(true);
-		} catch (SQLException e) {
-			throw new RuntimeException("SQL exception in beginTransaction", e);
-		} finally {
-			inTransaction = false;
-		}
-=======
+    @Implementation
+    public void beginTransaction() {
+        try {
+            connection.setAutoCommit(false);
+        } catch (SQLException e) {
+            throw new RuntimeException("SQL exception in beginTransaction", e);
+        }
+        
+        if (transaction == null) {
+          transaction = new Transaction();
+        } else {
+          transaction = new Transaction(transaction);
+        }
+    }
+
+    @Implementation
+    public void setTransactionSuccessful() {
+        if (!isOpen()) {
+            throw new IllegalStateException("connection is not opened");
+        } else if (transaction.success) {
+            throw new IllegalStateException("transaction already successfully");
+        }
+        transaction.success = true;
+    }
+
+    @Implementation
+    public void endTransaction() {
       if (transaction.parent != null) {
           transaction.parent.descendantsSuccess &= transaction.success;
           transaction = transaction.parent;
@@ -352,27 +330,26 @@
               } else {
                   connection.rollback();
               }
-			        connection.setAutoCommit(true);
+                    connection.setAutoCommit(true);
           } catch (SQLException e) {
               throw new RuntimeException("SQL exception in beginTransaction", e);
           }
           transaction = null;
       }
->>>>>>> 736cd4bf
-	}
-	
-	@Implementation
-	public boolean inTransaction() {
-		return inTransaction;
-	}
-	
-	/**
-	 * Allows tests cases to query the transaction state
-	 * @return
-	 */
-	public boolean isTransactionSuccess() { 
-		return transaction != null && transaction.success && transaction.descendantsSuccess;
-	}
+    }
+
+    @Implementation
+    public boolean inTransaction() {
+        return transaction != null;
+    }
+
+    /**
+     * Allows tests cases to query the transaction state
+     * @return
+     */
+    public boolean isTransactionSuccess() { 
+        return transaction != null && transaction.success && transaction.descendantsSuccess;
+    }
 
     /**
      * Allows test cases access to the underlying JDBC connection, for use in
@@ -389,17 +366,17 @@
         lock();
         String scrubbedSql= DatabaseConfig.getScrubSQL(sql);
         try {
-        	SQLiteStatement stmt = Robolectric.newInstanceOf(SQLiteStatement.class);
-        	Robolectric.shadowOf(stmt).init(realSQLiteDatabase, scrubbedSql);
+            SQLiteStatement stmt = Robolectric.newInstanceOf(SQLiteStatement.class);
+            Robolectric.shadowOf(stmt).init(realSQLiteDatabase, scrubbedSql);
             return stmt;
         } catch (Exception e){
-        	throw new RuntimeException(e);
+            throw new RuntimeException(e);
         } finally {
             unlock();
         }
     }
     
-	   /**
+       /**
      * @param closable
      */
     void addSQLiteClosable(SQLiteClosable closable) {
