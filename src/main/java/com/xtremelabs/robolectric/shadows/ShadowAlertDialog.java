package com.xtremelabs.robolectric.shadows;

import android.R;
import android.app.AlertDialog;
import android.content.Context;
import android.content.DialogInterface;
import android.view.View;
import android.widget.*;
import com.xtremelabs.robolectric.Robolectric;
import com.xtremelabs.robolectric.internal.Implementation;
import com.xtremelabs.robolectric.internal.Implements;
import com.xtremelabs.robolectric.internal.RealObject;

import java.lang.reflect.Constructor;

import static com.xtremelabs.robolectric.Robolectric.getShadowApplication;
import static com.xtremelabs.robolectric.Robolectric.shadowOf;

@SuppressWarnings({"UnusedDeclaration"})
@Implements(AlertDialog.class)
public class ShadowAlertDialog extends ShadowDialog {
    @RealObject
    private AlertDialog realAlertDialog;

    private CharSequence[] items;
    private String message;
    private DialogInterface.OnClickListener clickListener;
    private boolean isMultiItem;
    private boolean isSingleItem;
    private DialogInterface.OnMultiChoiceClickListener multiChoiceClickListener;
    private boolean[] checkedItems;
    private int checkedItemIndex;
    private Button positiveButton;
    private Button negativeButton;
    private Button neutralButton;
    private View view;
    private View customTitleView;
    private ListAdapter adapter;
    private ListView listView;

    /**
     * Non-Android accessor.
     *
     * @return the most recently created {@code AlertDialog}, or null if none has been created during this test run
     */
    public static AlertDialog getLatestAlertDialog() {
        ShadowAlertDialog dialog = Robolectric.getShadowApplication().getLatestAlertDialog();
        return dialog == null ? null : dialog.realAlertDialog;
    }

    @Override
    @Implementation
    public View findViewById(int viewId) {
        if(view == null) {
            return super.findViewById(viewId);
        }

        return view.findViewById(viewId);
    }

    @Implementation
    public void setView(View view) {
        this.view = view;
    }

    /**
     * Resets the tracking of the most recently created {@code AlertDialog}
     */
    public static void reset() {
        getShadowApplication().setLatestAlertDialog(null);
    }

    /**
     * Simulates a click on the {@code Dialog} item indicated by {@code index}. Handles both multi- and single-choice dialogs, tracks which items are currently
     * checked and calls listeners appropriately.
     *
     * @param index the index of the item to click on
     */
    public void clickOnItem(int index) {
        shadowOf(realAlertDialog.getListView()).performItemClick(index);
    }

    @Implementation
    public Button getButton(int whichButton) {
        switch (whichButton) {
            case AlertDialog.BUTTON_POSITIVE:
                return positiveButton;
            case AlertDialog.BUTTON_NEGATIVE:
                return negativeButton;
            case AlertDialog.BUTTON_NEUTRAL:
                return neutralButton;
        }
        throw new RuntimeException("Only positive, negative, or neutral button choices are recognized");
    }
    
    @Implementation
    public void setButton(int whichButton, CharSequence text, DialogInterface.OnClickListener listener) {
        switch (whichButton) {
            case AlertDialog.BUTTON_POSITIVE:
                positiveButton = createButton(context, realAlertDialog, whichButton, text, listener);
                return;
            case AlertDialog.BUTTON_NEGATIVE:
                negativeButton = createButton(context, realAlertDialog, whichButton, text, listener);
                return;
            case AlertDialog.BUTTON_NEUTRAL:
                neutralButton = createButton(context, realAlertDialog, whichButton, text, listener);
                return;
        }
        throw new RuntimeException("Only positive, negative, or neutral button choices are recognized");
    }

    private static Button createButton(final Context context, final DialogInterface dialog, final int which, CharSequence text, final DialogInterface.OnClickListener listener) {
        if (text == null && listener == null) {
            return null;
        }
        Button button = new Button(context);
        Robolectric.shadowOf(button).setText(text); // use shadow to skip
                                                    // i18n-strict checking
        button.setOnClickListener(new View.OnClickListener() {
            @Override
            public void onClick(View v) {
                if (listener != null) {
                    listener.onClick(dialog, which);
                }
                dialog.dismiss();
            }
        });
        return button;
    }

    @Implementation
    public ListView getListView() {
        if (listView == null) {
            listView = new ListView(context);
            listView.setOnItemClickListener(new AdapterView.OnItemClickListener() {
                @Override
                public void onItemClick(AdapterView<?> parent, View view, int position, long id) {
                    if (isMultiItem) {
                        checkedItems[position] = !checkedItems[position];
                        multiChoiceClickListener.onClick(realAlertDialog, position, checkedItems[position]);
                    } else {
                        if (isSingleItem) {
                            checkedItemIndex = position;
                        }
                        clickListener.onClick(realAlertDialog, position);
                    }
                }
            });
        }
        return listView;
    }

    /**
     * Non-Android accessor.
     *
     * @return the items that are available to be clicked on
     */
    public CharSequence[] getItems() {
        return items;
    }

    public Adapter getAdapter() {
        return adapter;
    }

    /**
     * Non-Android accessor.
     *
     * @return the message displayed in the dialog
     */
    public String getMessage() {
        return message;
    }

    @Implementation
    public void setMessage(CharSequence message) {
        this.message = (message == null ? null : message.toString());
    }

    /**
     * Non-Android accessor.
     *
     * @return an array indicating which items are and are not clicked on a multi-choice dialog
     */
    public boolean[] getCheckedItems() {
        return checkedItems;
    }

    /**
     * Non-Android accessor.
     *
     * @return return the index of the checked item clicked on a single-choice dialog
     */
    public int getCheckedItemIndex() {
        return checkedItemIndex;
    }

    @Implementation
    public void show() {
        super.show();
        if (items != null) {
            adapter = new ArrayAdapter<CharSequence>(context, R.layout.simple_list_item_checked, R.id.text1, items);
        }

        if (adapter != null) {
            getListView().setAdapter(adapter);
        }


        getShadowApplication().setLatestAlertDialog(this);
    }

    /**
     * Non-Android accessor.
     *
     * @return return the view set with {@link ShadowAlertDialog.ShadowBuilder#setView(View)}
     */
    public View getView() {
        return view;
    }

    /**
     * Non-Android accessor.
     *
     * @return return the view set with {@link ShadowAlertDialog.ShadowBuilder#setCustomTitle(View)}
     */
    public View getCustomTitleView() {
        return customTitleView;
    }

    /**
     * Shadows the {@code android.app.AlertDialog.Builder} class.
     */
    @Implements(AlertDialog.Builder.class)
    public static class ShadowBuilder {
        @RealObject
        private AlertDialog.Builder realBuilder;

        private CharSequence[] items;
        private ListAdapter adapter;
        private DialogInterface.OnClickListener clickListener;
        private DialogInterface.OnCancelListener cancelListener;
        private String title;
        private String message;
        private Context context;
        private boolean isMultiItem;
        private DialogInterface.OnMultiChoiceClickListener multiChoiceClickListener;
        private boolean[] checkedItems;
        private CharSequence positiveText;
        private DialogInterface.OnClickListener positiveListener;
        private CharSequence negativeText;
        private DialogInterface.OnClickListener negativeListener;
        private CharSequence neutralText;
        private DialogInterface.OnClickListener neutralListener;
        private boolean isCancelable;
        private boolean isSingleItem;
        private int checkedItem;
        private View view;
        private View customTitleView;

        /**
         * just stashes the context for later use
         *
         * @param context the context
         */
        public void __constructor__(Context context) {
            this.context = context;
        }

        /**
         * Set a list of items to be displayed in the dialog as the content, you will be notified of the selected item via the supplied listener. This should be
         * an array type i.e. R.array.foo
         *
         * @return This Builder object to allow for chaining of calls to set methods
         */
        @Implementation
        public AlertDialog.Builder setItems(int itemsId, final DialogInterface.OnClickListener listener) {
            this.isMultiItem = false;

            this.items = context.getResources().getTextArray(itemsId);
            this.clickListener = listener;
            return realBuilder;
        }

        @Implementation(i18nSafe=false)
        public AlertDialog.Builder setItems(CharSequence[] items, final DialogInterface.OnClickListener listener) {
            this.isMultiItem = false;

            this.items = items;
            this.clickListener = listener;
            return realBuilder;
        }

        @Implementation(i18nSafe=false)
        public AlertDialog.Builder setSingleChoiceItems(CharSequence[] items, int checkedItem, final DialogInterface.OnClickListener listener) {
            this.isSingleItem = true;
            this.checkedItem = checkedItem;
            this.items = items;
            this.clickListener = listener;
            return realBuilder;
        }

        @Implementation(i18nSafe=false)
        public AlertDialog.Builder setSingleChoiceItems(ListAdapter adapter, int checkedItem, final DialogInterface.OnClickListener listener) {
            this.isSingleItem = true;
            this.checkedItem = checkedItem;
            this.items = null;
            this.adapter = adapter;
            this.clickListener = listener;
            return realBuilder;
        }

        @Implementation(i18nSafe=false)
        public AlertDialog.Builder setMultiChoiceItems(CharSequence[] items, boolean[] checkedItems, final DialogInterface.OnMultiChoiceClickListener listener) {
            this.isMultiItem = true;

            this.items = items;
            this.multiChoiceClickListener = listener;

            if (checkedItems == null) {
                checkedItems = new boolean[items.length];
            } else if (checkedItems.length != items.length) {
                throw new IllegalArgumentException("checkedItems must be the same length as items, or pass null to specify no checked items");
            }
            this.checkedItems = checkedItems;

            return realBuilder;
        }

        @Implementation(i18nSafe=false)
        public AlertDialog.Builder setTitle(CharSequence title) {
            this.title = title == null ? "" : title.toString();
            return realBuilder;
        }


        @Implementation
        public AlertDialog.Builder setCustomTitle(android.view.View customTitleView) {
            this.customTitleView = customTitleView;
            return realBuilder;
        }

        @Implementation
        public AlertDialog.Builder setTitle(int titleId) {
            return setTitle(context.getResources().getString(titleId));
        }

        @Implementation(i18nSafe=false)
        public AlertDialog.Builder setMessage(CharSequence message) {
            this.message = message == null ? "" : message.toString();
            return realBuilder;
        }

        @Implementation
        public AlertDialog.Builder setMessage(int messageId) {
            setMessage(context.getResources().getString(messageId));
            return realBuilder;
        }

        @Implementation
        public AlertDialog.Builder setIcon(int iconId) {
            return realBuilder;
        }

        @Implementation
        public AlertDialog.Builder setView(View view) {
            this.view = view;
            return realBuilder;
        }

        @Implementation(i18nSafe=false)
        public AlertDialog.Builder setPositiveButton(CharSequence text, final DialogInterface.OnClickListener listener) {
            this.positiveText = text;
            this.positiveListener = listener;
            return realBuilder;
        }

        @Implementation
        public AlertDialog.Builder setPositiveButton(int positiveTextId, final DialogInterface.OnClickListener listener) {
            return setPositiveButton(context.getResources().getText(positiveTextId), listener);
        }

        @Implementation(i18nSafe=false)
        public AlertDialog.Builder setNegativeButton(CharSequence text, final DialogInterface.OnClickListener listener) {
            this.negativeText = text;
            this.negativeListener = listener;
            return realBuilder;
        }

        @Implementation
        public AlertDialog.Builder setNegativeButton(int negativeTextId, final DialogInterface.OnClickListener listener) {
            return setNegativeButton(context.getResources().getString(negativeTextId), listener);
        }

        @Implementation(i18nSafe=false)
        public AlertDialog.Builder setNeutralButton(CharSequence text, final DialogInterface.OnClickListener listener) {
            this.neutralText = text;
            this.neutralListener = listener;
            return realBuilder;
        }

        @Implementation
        public AlertDialog.Builder setNeutralButton(int neutralTextId, final DialogInterface.OnClickListener listener) {
            return setNeutralButton(context.getResources().getText(neutralTextId), listener);
        }


        @Implementation
        public AlertDialog.Builder setCancelable(boolean cancelable) {
            this.isCancelable = cancelable;
            return realBuilder;
        }

        @Implementation
        public AlertDialog.Builder setOnCancelListener(DialogInterface.OnCancelListener listener) {
            this.cancelListener = listener;
            return realBuilder;
        }

        @Implementation
        public AlertDialog create() {
            AlertDialog realDialog;
            try {
                Constructor<AlertDialog> c = AlertDialog.class.getDeclaredConstructor(Context.class);
                c.setAccessible(true);
                realDialog = c.newInstance((Context) null);
            } catch (Exception e) {
                throw new RuntimeException(e);
            }

            ShadowAlertDialog latestAlertDialog = shadowOf(realDialog);
            latestAlertDialog.context = context;
            latestAlertDialog.items = items;
            latestAlertDialog.adapter = adapter;
            latestAlertDialog.setTitle(title);
            latestAlertDialog.message = message;
            latestAlertDialog.clickListener = clickListener;
            latestAlertDialog.setOnCancelListener(cancelListener);
            latestAlertDialog.isMultiItem = isMultiItem;
            latestAlertDialog.isSingleItem = isSingleItem;
            latestAlertDialog.checkedItemIndex = checkedItem;
            latestAlertDialog.multiChoiceClickListener = multiChoiceClickListener;
            latestAlertDialog.checkedItems = checkedItems;
            latestAlertDialog.setView(view);
            latestAlertDialog.positiveButton = createButton(context, realDialog, AlertDialog.BUTTON_POSITIVE, positiveText, positiveListener);
            latestAlertDialog.negativeButton = createButton(context, realDialog, AlertDialog.BUTTON_NEGATIVE, negativeText, negativeListener);
            latestAlertDialog.neutralButton = createButton(context, realDialog, AlertDialog.BUTTON_NEUTRAL, neutralText, neutralListener);
            latestAlertDialog.setCancelable(isCancelable);
            latestAlertDialog.customTitleView = customTitleView;
            return realDialog;
        }

        @Implementation
        public AlertDialog show() {
            AlertDialog dialog = realBuilder.create();
            dialog.show();
            return dialog;
        }

<<<<<<< HEAD
        @Implementation
        public Context getContext() {
=======
        private Button createButton(final DialogInterface dialog, final int which, CharSequence text, final DialogInterface.OnClickListener listener) {
            if (text == null && listener == null) {
                return null;
            }
            Button button = new Button(context);
            Robolectric.shadowOf(button).setText(text);		// use shadow to skip i18n-strict checking
            button.setOnClickListener(new View.OnClickListener() {
                @Override
                public void onClick(View v) {
                    if (listener != null) {
                        listener.onClick(dialog, which);
                    }
                    dialog.dismiss();
                }
            });
            return button;
        }

        @Implementation public Context getContext() {
>>>>>>> 809d8cbb
            return context;
        }
    }
}<|MERGE_RESOLUTION|>--- conflicted
+++ resolved
@@ -5,7 +5,12 @@
 import android.content.Context;
 import android.content.DialogInterface;
 import android.view.View;
-import android.widget.*;
+import android.widget.Adapter;
+import android.widget.AdapterView;
+import android.widget.ArrayAdapter;
+import android.widget.Button;
+import android.widget.ListAdapter;
+import android.widget.ListView;
 import com.xtremelabs.robolectric.Robolectric;
 import com.xtremelabs.robolectric.internal.Implementation;
 import com.xtremelabs.robolectric.internal.Implements;
@@ -457,30 +462,8 @@
             return dialog;
         }
 
-<<<<<<< HEAD
         @Implementation
         public Context getContext() {
-=======
-        private Button createButton(final DialogInterface dialog, final int which, CharSequence text, final DialogInterface.OnClickListener listener) {
-            if (text == null && listener == null) {
-                return null;
-            }
-            Button button = new Button(context);
-            Robolectric.shadowOf(button).setText(text);		// use shadow to skip i18n-strict checking
-            button.setOnClickListener(new View.OnClickListener() {
-                @Override
-                public void onClick(View v) {
-                    if (listener != null) {
-                        listener.onClick(dialog, which);
-                    }
-                    dialog.dismiss();
-                }
-            });
-            return button;
-        }
-
-        @Implementation public Context getContext() {
->>>>>>> 809d8cbb
             return context;
         }
     }
