--- conflicted
+++ resolved
@@ -31,10 +31,7 @@
 import android.database.sqlite.SQLiteOpenHelper;
 import android.database.sqlite.SQLiteProgram;
 import android.database.sqlite.SQLiteQueryBuilder;
-<<<<<<< HEAD
 import android.database.sqlite.SQLiteStatement;
-=======
->>>>>>> c60e2cb6
 import android.graphics.Bitmap;
 import android.graphics.Canvas;
 import android.graphics.ColorMatrix;
@@ -1014,9 +1011,6 @@
     public static String visualize(Bitmap bitmap) {
         return shadowOf(bitmap).getDescription();
     }
-<<<<<<< HEAD
-=======
-
     /**
      * Reflection helper methods.
      */
@@ -1047,5 +1041,4 @@
         }
     }
 
->>>>>>> c60e2cb6
 }