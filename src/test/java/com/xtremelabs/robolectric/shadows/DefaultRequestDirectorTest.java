package com.xtremelabs.robolectric.shadows;

import com.xtremelabs.robolectric.Robolectric;
import com.xtremelabs.robolectric.TestRunners;
import com.xtremelabs.robolectric.tester.org.apache.http.FakeHttpLayer;
import com.xtremelabs.robolectric.tester.org.apache.http.RequestMatcher;
import com.xtremelabs.robolectric.tester.org.apache.http.TestHttpResponse;
import com.xtremelabs.robolectric.util.Strings;
import junit.framework.Assert;
import org.apache.http.HttpRequest;
import org.apache.http.HttpResponse;
import org.apache.http.client.methods.HttpGet;
import org.apache.http.client.methods.HttpPost;
import org.apache.http.client.methods.HttpUriRequest;
import org.apache.http.conn.ConnectTimeoutException;
import org.apache.http.conn.ConnectionKeepAliveStrategy;
import org.apache.http.impl.client.BasicResponseHandler;
import org.apache.http.impl.client.DefaultHttpClient;
import org.apache.http.impl.client.DefaultRequestDirector;
import org.apache.http.message.BasicHeader;
import org.apache.http.params.HttpConnectionParams;
import org.apache.http.params.HttpParams;
import org.apache.http.protocol.HttpContext;
import org.junit.After;
import org.junit.Before;
import org.junit.Test;
import org.junit.runner.RunWith;

import java.io.IOException;
import java.io.InputStream;
import java.net.URI;

import static com.xtremelabs.robolectric.Robolectric.shadowOf;
import static org.hamcrest.core.IsEqual.equalTo;
import static org.junit.Assert.*;

@RunWith(TestRunners.WithDefaults.class)
public class DefaultRequestDirectorTest {
    private DefaultRequestDirector requestDirector;
    private ConnectionKeepAliveStrategy connectionKeepAliveStrategy;

    @Before
    public void setUp_EnsureStaticStateIsReset() {
        FakeHttpLayer fakeHttpLayer = Robolectric.getFakeHttpLayer();
        assertFalse(fakeHttpLayer.hasPendingResponses());
        assertFalse(fakeHttpLayer.hasRequestInfos());
        assertFalse(fakeHttpLayer.hasResponseRules());
        assertNull(fakeHttpLayer.getDefaultResponse());

        connectionKeepAliveStrategy = new ConnectionKeepAliveStrategy() {
            @Override public long getKeepAliveDuration(HttpResponse httpResponse, HttpContext httpContext) {
                return 0;
            }
        };
        requestDirector = new DefaultRequestDirector(null, null, null, connectionKeepAliveStrategy, null, null, null, null, null, null, null, null);
    }

    @After
    public void tearDown_EnsureStaticStateIsReset() throws Exception {
        Robolectric.addPendingHttpResponse(200, "a happy response body");
    }

    @Test
    public void shouldGetHttpResponseFromExecute() throws Exception {
        Robolectric.addPendingHttpResponse(new TestHttpResponse(200, "a happy response body"));
        HttpResponse response = requestDirector.execute(null, new HttpGet("http://example.com"), null);

        assertNotNull(response);
        assertThat(response.getStatusLine().getStatusCode(), equalTo(200));
        assertThat(Strings.fromStream(response.getEntity().getContent()), equalTo("a happy response body"));
    }

    @Test
    public void shouldPreferPendingResponses() throws Exception {
        Robolectric.addPendingHttpResponse(new TestHttpResponse(200, "a happy response body"));

        Robolectric.addHttpResponseRule(HttpGet.METHOD_NAME, "http://some.uri",
                new TestHttpResponse(200, "a cheery response body"));

        HttpResponse response = requestDirector.execute(null, new HttpGet("http://some.uri"), null);

        assertNotNull(response);
        assertThat(response.getStatusLine().getStatusCode(), equalTo(200));
        assertThat(Strings.fromStream(response.getEntity().getContent()), equalTo("a happy response body"));
    }

    @Test
    public void shouldReturnRequestsByRule() throws Exception {
        Robolectric.addHttpResponseRule(HttpGet.METHOD_NAME, "http://some.uri",
                new TestHttpResponse(200, "a cheery response body"));

        HttpResponse response = requestDirector.execute(null, new HttpGet("http://some.uri"), null);

        assertNotNull(response);
        assertThat(response.getStatusLine().getStatusCode(), equalTo(200));
        assertThat(Strings.fromStream(response.getEntity().getContent()), equalTo("a cheery response body"));
    }

    @Test
    public void shouldReturnRequestsByRule_MatchingMethod() throws Exception {
        Robolectric.setDefaultHttpResponse(404, "no such page");
        Robolectric.addHttpResponseRule(HttpPost.METHOD_NAME, "http://some.uri",
                new TestHttpResponse(200, "a cheery response body"));

        HttpResponse response = requestDirector.execute(null, new HttpGet("http://some.uri"), null);

        assertNotNull(response);
        assertThat(response.getStatusLine().getStatusCode(), equalTo(404));
    }

    @Test
    public void shouldReturnRequestsByRule_AnyMethod() throws Exception {
        Robolectric.addHttpResponseRule("http://some.uri", new TestHttpResponse(200, "a cheery response body"));

        HttpResponse getResponse = requestDirector.execute(null, new HttpGet("http://some.uri"), null);
        assertNotNull(getResponse);
        assertThat(getResponse.getStatusLine().getStatusCode(), equalTo(200));
        assertThat(Strings.fromStream(getResponse.getEntity().getContent()), equalTo("a cheery response body"));

        HttpResponse postResponse = requestDirector.execute(null, new HttpPost("http://some.uri"), null);
        assertNotNull(postResponse);
        assertThat(postResponse.getStatusLine().getStatusCode(), equalTo(200));
        assertThat(Strings.fromStream(postResponse.getEntity().getContent()), equalTo("a cheery response body"));
    }

    @Test
    public void shouldReturnRequestsByRule_KeepsTrackOfOpenContentStreams() throws Exception {
        TestHttpResponse testHttpResponse = new TestHttpResponse(200, "a cheery response body");
        Robolectric.addHttpResponseRule("http://some.uri", testHttpResponse);

        assertThat(testHttpResponse.entityContentStreamsHaveBeenClosed(), equalTo(true));

        HttpResponse getResponse = requestDirector.execute(null, new HttpGet("http://some.uri"), null);
        InputStream getResponseStream = getResponse.getEntity().getContent();
        assertThat(Strings.fromStream(getResponseStream), equalTo("a cheery response body"));
        assertThat(testHttpResponse.entityContentStreamsHaveBeenClosed(), equalTo(false));

        HttpResponse postResponse = requestDirector.execute(null, new HttpPost("http://some.uri"), null);
        InputStream postResponseStream = postResponse.getEntity().getContent();
        assertThat(Strings.fromStream(postResponseStream), equalTo("a cheery response body"));
        assertThat(testHttpResponse.entityContentStreamsHaveBeenClosed(), equalTo(false));

        getResponseStream.close();
        assertThat(testHttpResponse.entityContentStreamsHaveBeenClosed(), equalTo(false));

        postResponseStream.close();
        assertThat(testHttpResponse.entityContentStreamsHaveBeenClosed(), equalTo(true));
    }

    @Test
    public void shouldReturnRequestsByRule_WithTextResponse() throws Exception {
        Robolectric.addHttpResponseRule("http://some.uri", "a cheery response body");

        HttpResponse response = requestDirector.execute(null, new HttpGet("http://some.uri"), null);

        assertNotNull(response);
        assertThat(response.getStatusLine().getStatusCode(), equalTo(200));
        assertThat(Strings.fromStream(response.getEntity().getContent()), equalTo("a cheery response body"));
    }

    @Test
    public void clearHttpResponseRules_shouldRemoveAllRules() throws Exception {
        Robolectric.addHttpResponseRule("http://some.uri", "a cheery response body");
        Robolectric.clearHttpResponseRules();
        Robolectric.addHttpResponseRule("http://some.uri", "a gloomy response body");

        HttpResponse response = requestDirector.execute(null, new HttpGet("http://some.uri"), null);

        assertNotNull(response);
        assertThat(response.getStatusLine().getStatusCode(), equalTo(200));
        assertThat(Strings.fromStream(response.getEntity().getContent()), equalTo("a gloomy response body"));
    }

    @Test
    public void clearPendingHttpResponses() throws Exception {
        Robolectric.addPendingHttpResponse(200, "earlier");
        Robolectric.clearPendingHttpResponses();
        Robolectric.addPendingHttpResponse(500, "later");

        HttpResponse response = requestDirector.execute(null, new HttpGet("http://some.uri"), null);

        assertNotNull(response);
        assertThat(response.getStatusLine().getStatusCode(), equalTo(500));
        assertThat(Strings.fromStream(response.getEntity().getContent()), equalTo("later"));
    }

    @Test
    public void shouldReturnRequestsByRule_WithCustomRequestMatcher() throws Exception {
        Robolectric.setDefaultHttpResponse(404, "no such page");

        Robolectric.addHttpResponseRule(new RequestMatcher() {
            @Override public boolean matches(HttpRequest request) {
                return request.getRequestLine().getUri().equals("http://matching.uri");
            }
        }, new TestHttpResponse(200, "a cheery response body"));

        HttpResponse response = requestDirector.execute(null, new HttpGet("http://matching.uri"), null);
        assertNotNull(response);
        assertThat(response.getStatusLine().getStatusCode(), equalTo(200));
        assertThat(Strings.fromStream(response.getEntity().getContent()), equalTo("a cheery response body"));

        response = requestDirector.execute(null, new HttpGet("http://non-matching.uri"), null);
        assertNotNull(response);
        assertThat(response.getStatusLine().getStatusCode(), equalTo(404));
        assertThat(Strings.fromStream(response.getEntity().getContent()), equalTo("no such page"));
    }

    @Test
    public void shouldGetHttpResponseFromExecuteSimpleApi() throws Exception {
        Robolectric.addPendingHttpResponse(200, "a happy response body");
        HttpResponse response = requestDirector.execute(null, new HttpGet("http://example.com"), null);

        assertThat(response.getStatusLine().getStatusCode(), equalTo(200));
        assertThat(Strings.fromStream(response.getEntity().getContent()), equalTo("a happy response body"));
    }

    @Test
    public void shouldHandleMultipleInvocations() throws Exception {
        Robolectric.addPendingHttpResponse(200, "a happy response body");
        Robolectric.addPendingHttpResponse(201, "another happy response body");

        HttpResponse response1 = requestDirector.execute(null, new HttpGet("http://example.com"), null);
        HttpResponse response2 = requestDirector.execute(null, new HttpGet("www.example.com"), null);

        assertThat(response1.getStatusLine().getStatusCode(), equalTo(200));
        assertThat(Strings.fromStream(response1.getEntity().getContent()), equalTo("a happy response body"));

        assertThat(response2.getStatusLine().getStatusCode(), equalTo(201));
        assertThat(Strings.fromStream(response2.getEntity().getContent()), equalTo("another happy response body"));
    }

    @Test
    public void shouldHandleMultipleInvocationsOfExecute() throws Exception {
        Robolectric.addPendingHttpResponse(200, "a happy response body");
        Robolectric.addPendingHttpResponse(201, "another happy response body");

        requestDirector.execute(null, new HttpGet("http://example.com"), null);
        requestDirector.execute(null, new HttpGet("www.example.com"), null);

        HttpUriRequest request1 = (HttpUriRequest) Robolectric.getSentHttpRequest(0);
        assertThat(request1.getMethod(), equalTo(HttpGet.METHOD_NAME));
        assertThat(request1.getURI(), equalTo(URI.create("http://example.com")));

        HttpUriRequest request2 = (HttpUriRequest) Robolectric.getSentHttpRequest(1);
        assertThat(request2.getMethod(), equalTo(HttpGet.METHOD_NAME));
        assertThat(request2.getURI(), equalTo(URI.create("www.example.com")));
    }

    @Test
    public void shouldRejectUnexpectedCallsToExecute() throws Exception {
        try {
            requestDirector.execute(null, new HttpGet("http://example.com"), null);
            fail();
        } catch (RuntimeException expected) {
            assertThat(expected.getMessage(), equalTo("Unexpected call to execute, no pending responses are available. See Robolectric.addPendingResponse(). Request was: GET http://example.com"));
        }
    }

    @Test
    public void shouldRecordExtendedRequestData() throws Exception {
        Robolectric.addPendingHttpResponse(200, "a happy response body");
        HttpGet httpGet = new HttpGet("http://example.com");
        requestDirector.execute(null, httpGet, null);

        assertSame(Robolectric.getSentHttpRequestInfo(0).getHttpRequest(), httpGet);
        ConnectionKeepAliveStrategy strategy = shadowOf((DefaultRequestDirector) Robolectric.getSentHttpRequestInfo(0).getRequestDirector()).getConnectionKeepAliveStrategy();
        assertSame(strategy, connectionKeepAliveStrategy);
    }

<<<<<<< HEAD
=======
    @Test
    public void getNextSentHttpRequestInfo_shouldRemoveHttpRequestInfos() throws Exception {
        Robolectric.addPendingHttpResponse(200, "a happy response body");
        HttpGet httpGet = new HttpGet("http://example.com");
        requestDirector.execute(null, httpGet, null);

        assertSame(Robolectric.getNextSentHttpRequestInfo().getHttpRequest(), httpGet);
        assertNull(Robolectric.getNextSentHttpRequestInfo());
    }

    @Test
    public void getNextSentHttpRequest_shouldRemoveHttpRequests() throws Exception {
        Robolectric.addPendingHttpResponse(200, "a happy response body");
        HttpGet httpGet = new HttpGet("http://example.com");
        requestDirector.execute(null, httpGet, null);

        assertSame(Robolectric.getNextSentHttpRequest(), httpGet);
        assertNull(Robolectric.getNextSentHttpRequest());
    }
    
>>>>>>> 809d8cbb
    @Test
    public void shouldSupportBasicResponseHandlerHandleResponse() throws Exception {
        Robolectric.addPendingHttpResponse(200, "OK", new BasicHeader("Content-Type", "text/plain"));

        DefaultHttpClient client = new DefaultHttpClient();
        HttpResponse response = client.execute(new HttpGet("http://www.nowhere.org"));

        assertThat(((HttpUriRequest) Robolectric.getSentHttpRequest(0)).getURI(),
                equalTo(URI.create("http://www.nowhere.org")));

        Assert.assertNotNull(response);
        String responseStr = new BasicResponseHandler().handleResponse(response);
        Assert.assertEquals("OK", responseStr);
    }

    @Test
    public void shouldFindLastRequestMade() throws Exception {
        Robolectric.addPendingHttpResponse(200, "a happy response body");
        Robolectric.addPendingHttpResponse(200, "a happy response body");
        Robolectric.addPendingHttpResponse(200, "a happy response body");

        DefaultHttpClient client = new DefaultHttpClient();
        client.execute(new HttpGet("http://www.first.org"));
        client.execute(new HttpGet("http://www.second.org"));
        client.execute(new HttpGet("http://www.third.org"));

        assertThat(((HttpUriRequest) Robolectric.getLatestSentHttpRequest()).getURI(),
                equalTo(URI.create("http://www.third.org")));
    }


    @Test
    public void shouldSupportConnectionTimeoutWithExceptions() throws Exception {
        Robolectric.setDefaultHttpResponse(new TestHttpResponse() {
            @Override
            public HttpParams getParams() {
                HttpParams httpParams = super.getParams();
                HttpConnectionParams.setConnectionTimeout(httpParams, -1);
                return httpParams;
            }
        });

        DefaultHttpClient client = new DefaultHttpClient();
        try {
            client.execute(new HttpGet("http://www.nowhere.org"));
        } catch (ConnectTimeoutException x) {
            return;
        }

        fail("Exception should have been thrown");
    }

    @Test
    public void shouldSupportSocketTimeoutWithExceptions() throws Exception {
        Robolectric.setDefaultHttpResponse(new TestHttpResponse() {
            @Override
            public HttpParams getParams() {
                HttpParams httpParams = super.getParams();
                HttpConnectionParams.setSoTimeout(httpParams, -1);
                return httpParams;
            }
        });

        DefaultHttpClient client = new DefaultHttpClient();
        try {
            client.execute(new HttpGet("http://www.nowhere.org"));
        } catch (ConnectTimeoutException x) {
            return;
        }

        fail("Exception should have been thrown");
    }

    @Test(expected = IOException.class)
    public void shouldSupportRealHttpRequests() throws Exception {
        Robolectric.getFakeHttpLayer().interceptHttpRequests(false);
        DefaultHttpClient client = new DefaultHttpClient();
        client.execute(new HttpGet("http://www.this-host-should-not-exist-123456790.org:999"));
    }

    @Test
    public void shouldSupportRealHttpRequestsAddingRequestInfo() throws Exception {
        Robolectric.getFakeHttpLayer().interceptHttpRequests(false);
        DefaultHttpClient client = new DefaultHttpClient();

        // it's really bad to depend on an external server in order to get a test pass,
        // but this test is about making sure that we can intercept calls to external servers
        // so, I think that in this specific case, it's appropriate...
        client.execute(new HttpGet("http://google.com"));

        assertNotNull(Robolectric.getFakeHttpLayer().getLastSentHttpRequestInfo());
        assertNotNull(Robolectric.getFakeHttpLayer().getLastHttpResponse());
    }

    @Test
    public void shouldReturnResponseFromHttpResponseGenerator() throws Exception {
        Robolectric.addPendingHttpResponse(new HttpResponseGenerator() {
            @Override
            public HttpResponse getResponse(HttpRequest request) {
                return new TestHttpResponse(200, "a happy response body");
            }
        });
        HttpResponse response = requestDirector.execute(null, new HttpGet("http://example.com"), null);

        assertNotNull(response);
        assertThat(response.getStatusLine().getStatusCode(), equalTo(200));
        assertThat(Strings.fromStream(response.getEntity().getContent()), equalTo("a happy response body"));
    }

}<|MERGE_RESOLUTION|>--- conflicted
+++ resolved
@@ -267,8 +267,6 @@
         assertSame(strategy, connectionKeepAliveStrategy);
     }
 
-<<<<<<< HEAD
-=======
     @Test
     public void getNextSentHttpRequestInfo_shouldRemoveHttpRequestInfos() throws Exception {
         Robolectric.addPendingHttpResponse(200, "a happy response body");
@@ -289,7 +287,6 @@
         assertNull(Robolectric.getNextSentHttpRequest());
     }
     
->>>>>>> 809d8cbb
     @Test
     public void shouldSupportBasicResponseHandlerHandleResponse() throws Exception {
         Robolectric.addPendingHttpResponse(200, "OK", new BasicHeader("Content-Type", "text/plain"));
