--- conflicted
+++ resolved
@@ -1,28 +1,15 @@
-<<<<<<< HEAD
-bin/
-out/
-.idea
-robolectric.iml
-tmp/
-target/
-pages
-.DS_Store
-local.properties
-.project
-=======
 # Eclipse
->>>>>>> 809d8cbb
 .classpath
 .project
 .settings
 eclipsebin
 
 # Ant
-bin
-gen
-build
-out
-lib
+bin/
+gen/
+build/
+out/
+lib/
 
 # Maven
 target
@@ -34,17 +21,17 @@
 *.iml
 *.iws
 *.ipr
-<<<<<<< HEAD
+classes
+
+# Other editors
 *.orig
 *.swp
 *~
 \#*\#
-=======
-classes
 
 # Mac
 .DS_Store
 
 tmp
 local.properties
->>>>>>> 809d8cbb
+pages