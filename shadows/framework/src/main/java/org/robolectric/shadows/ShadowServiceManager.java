--- conflicted
+++ resolved
@@ -14,7 +14,6 @@
 import android.app.job.IJobScheduler;
 import android.app.trust.ITrustManager;
 import android.content.Context;
-<<<<<<< HEAD
 import android.content.IClipboard;
 import android.content.IRestrictionsManager;
 import android.content.pm.IShortcutService;
@@ -25,9 +24,7 @@
 import android.net.wifi.IWifiManager;
 import android.net.wifi.p2p.IWifiP2pManager;
 import android.os.BatteryStats;
-=======
 import android.hardware.input.IInputManager;
->>>>>>> 843da482
 import android.os.Binder;
 import android.os.IBatteryPropertiesRegistrar;
 import android.os.IBinder;
@@ -104,7 +101,9 @@
           put(
               Context.NETWORK_POLICY_SERVICE,
               createBinder(ISearchManager.class, "android.net.INetworkPolicyManager"));
-<<<<<<< HEAD
+          put(
+              Context.INPUT_SERVICE,
+              createBinder(IInputManager.class, "android.net.IInputManager"));
           if (RuntimeEnvironment.getApiLevel() >= JELLY_BEAN_MR1) {
             put(
                 Context.USER_SERVICE,
@@ -120,12 +119,6 @@
                 "batteryproperties",
                 createBinder(IBatteryPropertiesRegistrar.class, "android.os.IBatteryPropertiesRegistrar"));
           }
-=======
-          put(
-              Context.INPUT_SERVICE,
-              createBinder(IInputManager.class, "android.net.IInputManager"));
-
->>>>>>> 843da482
           if (RuntimeEnvironment.getApiLevel() >= LOLLIPOP) {
             put(
                 Context.RESTRICTIONS_SERVICE,
