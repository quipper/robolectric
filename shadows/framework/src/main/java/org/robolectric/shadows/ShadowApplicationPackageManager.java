--- conflicted
+++ resolved
@@ -329,8 +329,6 @@
   }
 
   private ResolveInfo resolveActivityForExplicitIntent(Intent intent) {
-<<<<<<< HEAD
-
     ComponentName component = intent.getComponent();
     if (component == null) {
       if (intent.getSelector() != null) {
@@ -355,35 +353,6 @@
 
   private List<ResolveInfo> queryImplicitIntentActivities(Intent intent, int flags) {
     List<ResolveInfo> resolveInfoList = new ArrayList<>();
-
-=======
-
-    ComponentName component = intent.getComponent();
-    if (component == null) {
-      if (intent.getSelector() != null) {
-        intent = intent.getSelector();
-        component = intent.getComponent();
-      }
-    }
-
-    if (component != null) {
-      for (Package appPackage : packages.values()) {
-
-        for (Activity activity : appPackage.activities) {
-          if (component.equals(activity.getComponentName())) {
-            return buildResolveInfo(activity);
-          }
-        }
-      }
-    }
-
-    return null;
-  }
-
-  private List<ResolveInfo> queryImplicitIntentActivities(Intent intent, int flags) {
-    List<ResolveInfo> resolveInfoList = new ArrayList<>();
-
->>>>>>> 4f1230ca
     for (Package appPackage : packages.values()) {
       if (intent.getPackage() == null || intent.getPackage().equals(appPackage.packageName)) {
         for (Activity activity : appPackage.activities) {
