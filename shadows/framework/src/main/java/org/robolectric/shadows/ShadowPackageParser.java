--- conflicted
+++ resolved
@@ -78,138 +78,6 @@
    * other framework versions if we move to a model that mirrors what the framework expects, e.g:
    * the AndroidManifest.xml at the root of the resources.ap_
    */
-<<<<<<< HEAD
-  // @Implementation(minSdk = Build.VERSION_CODES.JELLY_BEAN, maxSdk = Build.VERSION_CODES.KITKAT)
-  // public Package parsePackage(
-  //     File sourceFile, String destCodePath, DisplayMetrics metrics, int flags) {
-  //   mParseError = PackageManager.INSTALL_SUCCEEDED;
-  //
-  //   XmlResourceParser parser = null;
-  //   AssetManager assmgr = null;
-  //   Resources res = null;
-  //   boolean assetError = true;
-  //   try {
-  //     assmgr = new AssetManager();
-  //     int cookie = mArchiveSourcePath != null ? assmgr.addAssetPath(mArchiveSourcePath) : 1;
-  //     if (cookie != 0) {
-  //       res = new Resources(assmgr, metrics, null);
-  //       parser = assmgr.openXmlResourceParser(cookie, MANIFEST_FILE);
-  //       assetError = false;
-  //     } else {
-  //       Slog.w(TAG, "Failed adding asset path:" + mArchiveSourcePath);
-  //     }
-  //   } catch (Exception e) {
-  //     Slog.w(TAG, "Unable to read AndroidManifest.xml of " + mArchiveSourcePath, e);
-  //   }
-  //   if (assetError) {
-  //     if (assmgr != null) {
-  //       assmgr.close();
-  //     }
-  //     mParseError = PackageManager.INSTALL_PARSE_FAILED_BAD_MANIFEST;
-  //     throw new RuntimeException("Failed to parse Manifest");
-  //   }
-  //   String[] errorText = new String[1];
-  //   Package pkg = null;
-  //   try {
-  //     pkg =
-  //         directlyOn(
-  //             realObject,
-  //             PackageParser.class,
-  //             "parsePackage",
-  //             ReflectionHelpers.ClassParameter.from(Resources.class, res),
-  //             ReflectionHelpers.ClassParameter.from(XmlResourceParser.class, parser),
-  //             ReflectionHelpers.ClassParameter.from(int.class, flags),
-  //             ReflectionHelpers.ClassParameter.from(String[].class, errorText));
-  //   } catch (Exception e) {
-  //     mParseError = INSTALL_PARSE_FAILED_UNEXPECTED_EXCEPTION;
-  //     throw new RuntimeException("Failed to parse Manifest", e);
-  //   }
-  //
-  //   if (pkg == null) {
-  //     parser.close();
-  //     assmgr.close();
-  //     throw new RuntimeException("Failed to parse Manifest" + errorText[0]);
-  //   }
-  //
-  //   parser.close();
-  //   assmgr.close();
-  //
-  //   pkg.mSignatures = null;
-  //
-  //   return pkg;
-  // }
-  //
-  // @Implementation
-  // public Bundle parseMetaData(
-  //     Resources res, XmlPullParser parser, AttributeSet attrs, Bundle data, String[] outError)
-  //     throws XmlPullParserException, IOException {
-  //
-  //   TypedArray sa =
-  //       res.obtainAttributes(attrs, com.android.internal.R.styleable.AndroidManifestMetaData);
-  //
-  //   if (data == null) {
-  //     data = new Bundle();
-  //   }
-  //
-  //   String name =
-  //       sa.getNonConfigurationString(
-  //           com.android.internal.R.styleable.AndroidManifestMetaData_name, 0);
-  //   if (name == null) {
-  //     outError[0] = "<meta-data> requires an android:name attribute";
-  //     sa.recycle();
-  //     return null;
-  //   }
-  //
-  //   name = name.intern();
-  //
-  //   TypedValue v = sa.peekValue(com.android.internal.R.styleable.AndroidManifestMetaData_resource);
-  //   if (v != null && v.resourceId != 0) {
-  //     // Slog.i(TAG, "Meta data ref " + name + ": " + v);
-  //     data.putInt(name, v.resourceId);
-  //   } else {
-  //     v = sa.peekValue(com.android.internal.R.styleable.AndroidManifestMetaData_value);
-  //     // Slog.i(TAG, "Meta data " + name + ": " + v);
-  //     if (v != null) {
-  //       if (v.type == TypedValue.TYPE_STRING) {
-  //         CharSequence cs = v.coerceToString();
-  //         data.putString(name, cs != null ? cs.toString().intern() : null);
-  //       } else if (v.type == TypedValue.TYPE_INT_BOOLEAN) {
-  //         data.putBoolean(name, v.data != 0);
-  //       } else if (v.type >= TypedValue.TYPE_FIRST_INT && v.type <= TypedValue.TYPE_LAST_INT) {
-  //         data.putInt(name, v.data);
-  //       } else if (v.type == TypedValue.TYPE_FLOAT) {
-  //         data.putFloat(name, v.getFloat());
-  //       } else {
-  //         if (true) {
-  //           Slog.w(
-  //               TAG,
-  //               "<meta-data> only supports string, integer, float, color, boolean, and "
-  //                   + "resource reference types: "
-  //                   + parser.getName()
-  //                   + " at "
-  //                   + mArchiveSourcePath
-  //                   + " "
-  //                   + parser.getPositionDescription());
-  //         } else {
-  //           outError[0] =
-  //               "<meta-data> only supports string, integer, float, color, boolean, and resource "
-  //               + "reference types";
-  //           data = null;
-  //         }
-  //       }
-  //     } else {
-  //       outError[0] = "<meta-data> requires an android:value or android:resource attribute";
-  //       data = null;
-  //     }
-  //   }
-  //
-  //   sa.recycle();
-  //
-  //   XmlUtils.skipCurrentTag(parser);
-  //
-  //   return data;
-  // }
-=======
   @Implementation(minSdk = Build.VERSION_CODES.JELLY_BEAN, maxSdk = Build.VERSION_CODES.KITKAT)
   public Package parsePackage(
       File sourceFile, String destCodePath, DisplayMetrics metrics, int flags) {
@@ -338,75 +206,12 @@
 
     return data;
   }
->>>>>>> bd2b6b89
 
   /*
    * Only required because framework expects AndroidManifest.xml at the root of the resources file.
    * See comment on
    * {@link #parsePackage(java.io.File, java.lang.String, android.util.DisplayMetrics, int)}
    */
-<<<<<<< HEAD
-  // @Implementation(minSdk = Build.VERSION_CODES.LOLLIPOP)
-  // public Package parseBaseApk(File apkFile, AssetManager assets, int flags) {
-  //   final String apkPath = apkFile.getAbsolutePath();
-  //
-  //   mParseError = PackageManager.INSTALL_SUCCEEDED;
-  //   mArchiveSourcePath = apkFile.getAbsolutePath();
-  //
-  //   final int cookie = 1;
-  //
-  //   Resources res = null;
-  //   XmlResourceParser parser = null;
-  //   try {
-  //     res = new Resources(assets, new DisplayMetrics(), null);
-  //
-  //     parser = assets.openXmlResourceParser(cookie, MANIFEST_FILE);
-  //     final String[] outError = new String[1];
-  //     final Package pkg;
-  //     if (RuntimeEnvironment.getApiLevel() >= Build.VERSION_CODES.O) {
-  //       pkg =
-  //           directlyOn(
-  //               realObject,
-  //               PackageParser.class,
-  //               "parseBaseApk",
-  //               ReflectionHelpers.ClassParameter.from(String.class, apkFile.getAbsolutePath()),
-  //               ReflectionHelpers.ClassParameter.from(Resources.class, res),
-  //               ReflectionHelpers.ClassParameter.from(XmlResourceParser.class, parser),
-  //               ReflectionHelpers.ClassParameter.from(int.class, flags),
-  //               ReflectionHelpers.ClassParameter.from(String[].class, outError));
-  //     } else {
-  //       pkg =
-  //           directlyOn(
-  //               realObject,
-  //               PackageParser.class,
-  //               "parseBaseApk",
-  //               ReflectionHelpers.ClassParameter.from(Resources.class, res),
-  //               ReflectionHelpers.ClassParameter.from(XmlResourceParser.class, parser),
-  //               ReflectionHelpers.ClassParameter.from(int.class, flags),
-  //               ReflectionHelpers.ClassParameter.from(String[].class, outError));
-  //     }
-  //
-  //     if (pkg == null) {
-  //       throw new Exception(
-  //           "Parse error at " + parser.getPositionDescription() + "): " + outError[0]);
-  //     }
-  //
-  //     pkg.baseCodePath = apkPath;
-  //     pkg.mSignatures = null;
-  //
-  //     return pkg;
-  //   } catch (Exception e) {
-  //     throw new RuntimeException(
-  //         "Failed to read manifest from "
-  //             + apkPath
-  //             + "Error code: "
-  //             + INSTALL_PARSE_FAILED_UNEXPECTED_EXCEPTION,
-  //         e);
-  //   } finally {
-  //     IoUtils.closeQuietly(parser);
-  //   }
-  // }
-=======
   @Implementation(minSdk = Build.VERSION_CODES.LOLLIPOP)
   public Package parseBaseApk(File apkFile, AssetManager assets, int flags) {
     final String apkPath = apkFile.getAbsolutePath();
@@ -466,104 +271,12 @@
       IoUtils.closeQuietly(parser);
     }
   }
->>>>>>> bd2b6b89
 
   /*
    * Only required because framework expects AndroidManifest.xml at the root of the resources file.
    * See comment on
    * {@link #parsePackage(java.io.File, java.lang.String, android.util.DisplayMetrics, int)}
    */
-<<<<<<< HEAD
-  // @Implementation(minSdk = Build.VERSION_CODES.N)
-  // public static Object parseApkLite(File apkFile, int flags) {
-  //   final String apkPath = apkFile.getAbsolutePath();
-  //
-  //   AssetManager assets = null;
-  //   XmlResourceParser parser = null;
-  //   try {
-  //     assets = new AssetManager();
-  //
-  //     int cookie = assets.addAssetPath(apkPath);
-  //     if (cookie == 0) {
-  //       throw new RuntimeException(
-  //           "Failed to parse " + apkPath + "Error code: " + INSTALL_PARSE_FAILED_NOT_APK);
-  //     }
-  //
-  //     final DisplayMetrics metrics = new DisplayMetrics();
-  //     metrics.setToDefaults();
-  //
-  //     final Resources res = new Resources(assets, metrics, null);
-  //     parser = assets.openXmlResourceParser(cookie, MANIFEST_FILE);
-  //
-  //     final Signature[] signatures;
-  //     final Certificate[][] certificates;
-  //     if ((flags & PARSE_COLLECT_CERTIFICATES) != 0) {
-  //       // TODO: factor signature related items out of Package object
-  //       final Package tempPkg = ReflectionHelpers.newInstance(Package.class);
-  //
-  //       try {
-  //         directlyOn(
-  //             PackageParser.class,
-  //             "collectCertificates",
-  //             ReflectionHelpers.ClassParameter.from(Package.class, tempPkg),
-  //             ReflectionHelpers.ClassParameter.from(File.class, apkFile),
-  //             ReflectionHelpers.ClassParameter.from(int.class, 0 /*parseFlags*/));
-  //       } finally {
-  //         Trace.traceEnd(TRACE_TAG_PACKAGE_MANAGER);
-  //       }
-  //       signatures = tempPkg.mSignatures;
-  //       certificates = tempPkg.mCertificates;
-  //     } else {
-  //       signatures = null;
-  //       certificates = null;
-  //     }
-  //
-  //     final AttributeSet attrs = parser;
-  //
-  //     if (RuntimeEnvironment.getApiLevel() >= 27) {
-  //       return directlyOn(
-  //           PackageParser.class,
-  //           "parseApkLite",
-  //           ReflectionHelpers.ClassParameter.from(String.class, apkPath),
-  //           ReflectionHelpers.ClassParameter.from(XmlPullParser.class, parser),
-  //           ReflectionHelpers.ClassParameter.from(AttributeSet.class, attrs),
-  //           ReflectionHelpers.ClassParameter.from(Signature[].class, signatures),
-  //           ReflectionHelpers.ClassParameter.from(Certificate[][].class, certificates));
-  //     } else if (RuntimeEnvironment.getApiLevel() >= Build.VERSION_CODES.O) {
-  //       return directlyOn(
-  //           PackageParser.class,
-  //           "parseApkLite",
-  //           ReflectionHelpers.ClassParameter.from(String.class, apkPath),
-  //           ReflectionHelpers.ClassParameter.from(XmlPullParser.class, parser),
-  //           ReflectionHelpers.ClassParameter.from(AttributeSet.class, attrs),
-  //           ReflectionHelpers.ClassParameter.from(int.class, flags),
-  //           ReflectionHelpers.ClassParameter.from(Signature[].class, signatures),
-  //           ReflectionHelpers.ClassParameter.from(Certificate[][].class, certificates));
-  //     } else {
-  //       return directlyOn(
-  //           PackageParser.class,
-  //           "parseApkLite",
-  //           ReflectionHelpers.ClassParameter.from(String.class, apkPath),
-  //           ReflectionHelpers.ClassParameter.from(Resources.class, res),
-  //           ReflectionHelpers.ClassParameter.from(XmlPullParser.class, parser),
-  //           ReflectionHelpers.ClassParameter.from(AttributeSet.class, attrs),
-  //           ReflectionHelpers.ClassParameter.from(int.class, flags),
-  //           ReflectionHelpers.ClassParameter.from(Signature[].class, signatures),
-  //           ReflectionHelpers.ClassParameter.from(Certificate[][].class, certificates));
-  //     }
-  //
-  //   } catch (Exception e) {
-  //     throw new RuntimeException(
-  //         "Failed to parse "
-  //             + apkPath
-  //             + " Error code: "
-  //             + INSTALL_PARSE_FAILED_UNEXPECTED_EXCEPTION, e);
-  //   } finally {
-  //     IoUtils.closeQuietly(parser);
-  //     IoUtils.closeQuietly(assets);
-  //   }
-  // }
-=======
   @Implementation(minSdk = Build.VERSION_CODES.N)
   public static Object parseApkLite(File apkFile, int flags) {
     final String apkPath = apkFile.getAbsolutePath();
@@ -650,5 +363,4 @@
             + "Error code: "
             + INSTALL_PARSE_FAILED_UNEXPECTED_EXCEPTION);
   }
->>>>>>> bd2b6b89
 }